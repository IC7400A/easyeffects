# This is Indonesia translate file for PE. We are need your help to completely translate this project. You can translate PuleEffect's help file to Indonesian to develop this project. If you any question about translating process, just send email that I have been desribed below. But if you want to support such as reporting any bugs, go ahead to github page @ https://github.com/wwmm/pulseeffects/
# Copyright (C) 2018
# This file is distributed under the same license as the PulseEffects package.
# Dika Muhamad A. <ardumpl_AT_gmail.com>, 2018.
#
msgid ""
msgstr ""
"Project-Id-Version: pulseeffects\n"
"Report-Msgid-Bugs-To: \n"
<<<<<<< HEAD
"POT-Creation-Date: 2020-12-19 12:18-0300\n"
=======
"POT-Creation-Date: 2020-12-14 23:58+0100\n"
>>>>>>> 8d4c8deb
"PO-Revision-Date: 2019-01-17 18:30+0700\n"
"Last-Translator: \n"
"Language-Team: \n"
"Language: id_ID\n"
"MIME-Version: 1.0\n"
"Content-Type: text/plain; charset=UTF-8\n"
"Content-Transfer-Encoding: 8bit\n"
"X-Generator: Poedit 2.2\n"
"Plural-Forms: nplurals=1; plural=0;\n"

#: data/com.github.wwmm.pulseeffects.appdata.xml.in:5
#: data/com.github.wwmm.pulseeffects.desktop.in:3 data/ui/application.glade:61
msgid "PulseEffects"
msgstr "PulseEffects"

#: data/com.github.wwmm.pulseeffects.appdata.xml.in:8
#: data/com.github.wwmm.pulseeffects.desktop.in:5
msgid "Audio Effects for PulseAudio Applications"
msgstr "Penerap Efek Suara untuk Aplikasi Berbasis Pulseaudio"

#: data/com.github.wwmm.pulseeffects.appdata.xml.in:9
msgid "Wellington Wallace"
msgstr "Wellington Wallace"

#: data/com.github.wwmm.pulseeffects.appdata.xml.in:11
msgid ""
"PulseEffects is an advanced audio manipulation tools. It includes an "
"equalizer, limiter, compressor and a reverberation tool, just to mention a "
"few. To complement this there is also a built in spectrum analyzer."
msgstr ""
"PulseEffects merupakan aplikasi pengubah efek suara. Berisi modul-modul "
"seperti ekualiser, pembatas, kompresor, dan modul penggema. Dilengkapi juga "
"dengan Penganalisis Spektrum untuk memantau efek yang diterapkan."

#: data/com.github.wwmm.pulseeffects.appdata.xml.in:16
msgid ""
"Because PulseEffects uses the default PulseAudio sound server it will work "
"with most, if not all, applications you use. All supported applications are "
"presented in the main window, where each can be enabled individually."
msgstr ""
"PulseEffects bekerja dengan aplikasi berbasis PulseAudio. Aplikasi yang "
"mendukung PulseEffects akan ditampilkan pada jendela utama aplikasi."

#: data/com.github.wwmm.pulseeffects.appdata.xml.in:22
msgid ""
"Besides manipulating sound output, PulseEffects is able to apply effects to "
"an input device, such as a microphone. This is, for example, useful in audio "
"recording, but it also works well during voice conversations."
msgstr ""
"Selain mengolah suara yang keluar, PulseEffects dapat mengolah efek suara "
"seperti pada mikrofon dan pengakat masukan lainnya. PulseEffects juga "
"bekerja dengan baik ketika dipakai dalam percakapan suara."

#: data/com.github.wwmm.pulseeffects.appdata.xml.in:27
msgid ""
"When PulseEffects is launched it will conveniently remember the "
"configuration used in the last session. It is also possible to save all the "
"current settings as profiles."
msgstr ""
"Ketika PulseEffects dijalankan, preset terakhir yang dipakai akan termuat "
"otomatis. Anda juga dapat menyimpan pengaturan yang telah dibuat ke dalam "
"profil tersendiri."

#: data/com.github.wwmm.pulseeffects.appdata.xml.in:40
msgid "Set the volume and turn on/off effects"
msgstr "Atur Volume dan hidupkan/matikan Efek"

#: data/com.github.wwmm.pulseeffects.appdata.xml.in:44
msgid "Includes an equalizer with built-in presets"
msgstr "Dilengkapi dengan Ekualiser dengan Preset Bawaan"

#: data/com.github.wwmm.pulseeffects.appdata.xml.in:48
msgid "Input Limiter"
msgstr "Pembatas Masukan"

#: data/com.github.wwmm.pulseeffects.appdata.xml.in:52
#: data/ui/compressor.glade:110 data/ui/compressor.glade:589
#: data/ui/webrtc.glade:633
msgid "Compressor"
msgstr "Kompresor"

#: data/com.github.wwmm.pulseeffects.appdata.xml.in:56
msgid "Calibration"
msgstr "Kalibrasi"

#: data/com.github.wwmm.pulseeffects.desktop.in:4
msgid "Equalizer, Compressor and Other Audio Effects"
msgstr "Equalizer, Compressor and Other Audio Effects"

#: data/com.github.wwmm.pulseeffects.desktop.in:6
msgid "limiter;compressor;reverberation;equalizer;autovolume;"
msgstr "limiter;compressor;reverberation;equalizer;autovolume;"

#: data/schemas/com.github.wwmm.pulseeffects.gschema.xml:44
#: data/schemas/com.github.wwmm.pulseeffects.gschema.xml:47
msgid "\"Presets\""
msgstr "Preset"

#: data/ui/about.glade.in:11
msgid "Audio effects for PulseAudio applications"
msgstr "Terapkan Efek Suara via PulseAudio"

#: data/ui/app_button_row.glade:49
msgid "Applications"
msgstr "Aplikasi"

#: data/ui/app_info.glade:203
#, fuzzy
msgid "Add to Blocklist"
msgstr "Daftar Blokir"

#: data/ui/app_info.glade:239
msgid "Format"
msgstr "Format Resampling"

#: data/ui/app_info.glade:264 data/ui/convolver.glade:348
msgid "Rate"
msgstr "Rataan Frekuensi"

#: data/ui/app_info.glade:289 data/ui/pulse_info.glade:239
#: data/ui/stereo_tools.glade:756
msgid "Channels"
msgstr "Total Kanal"

#: data/ui/app_info.glade:314 data/ui/pipe_settings.glade:190
#: data/ui/pipe_settings.glade:290 data/ui/pipe_settings.glade:476
#: data/ui/pipe_settings.glade:576
msgid "Latency"
msgstr "Besar Latensi"

#: data/ui/app_info.glade:339
msgid "State"
msgstr "Status"

#: data/ui/application.glade:142 src/calibration_ui.cpp:64
#: src/calibration_ui.cpp:191
msgid "Test Signals"
msgstr "Uji Sinyal"

#: data/ui/application.glade:157
#, fuzzy
msgid "Global Bypass"
msgstr "Bypass"

#: data/ui/application.glade:172 data/ui/equalizer.glade:331
#: data/ui/general_settings.glade:289
msgid "Settings"
msgstr "Setelan"

#: data/ui/application.glade:194
msgid "Help"
msgstr "Bantuan"

#: data/ui/application.glade:217 data/ui/crossfeed.glade:240
#: data/ui/equalizer.glade:403 data/ui/filter.glade:344
#: data/ui/reverb.glade:401 src/presets_menu_ui.cpp:133
#: src/presets_menu_ui.cpp:285 src/presets_menu_ui.cpp:286
#: src/presets_menu_ui.cpp:303 src/presets_menu_ui.cpp:304
msgid "Presets"
msgstr "Preset"

#: data/ui/autogain.glade:90
msgid "Auto Gain"
msgstr "Gain Otomatis"

#: data/ui/autogain.glade:161 data/ui/bass_enhancer.glade:167
#: data/ui/compressor.glade:214 data/ui/convolver.glade:218
#: data/ui/crossfeed.glade:136 data/ui/crystalizer.glade:134
#: data/ui/deesser.glade:182 data/ui/delay.glade:144
#: data/ui/equalizer.glade:450 data/ui/equalizer_band.glade:187
#: data/ui/equalizer_band.glade:230 data/ui/exciter.glade:167
#: data/ui/filter.glade:243 data/ui/general_settings.glade:298
#: data/ui/gate.glade:172 data/ui/limiter.glade:166 data/ui/loudness.glade:174
#: data/ui/maximizer.glade:139 data/ui/multiband_compressor.glade:307
#: data/ui/multiband_gate.glade:331 data/ui/pitch.glade:158
#: data/ui/reverb.glade:299 data/ui/stereo_tools.glade:194
#: data/ui/webrtc.glade:141 data/ui/rnnoise.glade:139
msgid "Reset"
msgstr "Atur Ulang"

#: data/ui/autogain.glade:185 data/ui/rnnoise.glade:163
msgid "Based on"
msgstr ""

#: data/ui/autogain.glade:262
msgid "Reset History"
msgstr ""

#: data/ui/autogain.glade:274
#, fuzzy
msgid "Detect Silence"
msgstr "Deteksi"

#: data/ui/autogain.glade:286
#, fuzzy
msgid "Use Geometric Mean"
msgstr "Terapkan Gradien warna"

#: data/ui/autogain.glade:325
msgid "Target"
msgstr "Target"

#: data/ui/autogain.glade:374 data/ui/autogain.glade:779
msgid "Momentary"
msgstr "Efek Sejenak"

#: data/ui/autogain.glade:434
msgid "Weights"
msgstr "Tinggi"

#: data/ui/autogain.glade:448 data/ui/autogain.glade:792
msgid "Short Term"
msgstr "Waktu Singkat"

#: data/ui/autogain.glade:497 data/ui/autogain.glade:805
msgid "Integrated"
msgstr "Terintegrasi"

#: data/ui/autogain.glade:564 data/ui/autogain.glade:1076
#: data/ui/bass_enhancer.glade:596 data/ui/compressor.glade:1086
#: data/ui/convolver.glade:575 data/ui/crossfeed.glade:391
#: data/ui/crystalizer.glade:250 data/ui/deesser.glade:783
#: data/ui/delay.glade:328 data/ui/equalizer.glade:682
#: data/ui/exciter.glade:596 data/ui/filter.glade:508 data/ui/gate.glade:689
#: data/ui/limiter.glade:501 data/ui/loudness.glade:238
#: data/ui/loudness.glade:431 data/ui/maximizer.glade:358
#: data/ui/multiband_compressor.glade:2103 data/ui/multiband_gate.glade:2262
#: data/ui/pitch.glade:450 data/ui/presets_menu.glade:238
#: data/ui/reverb.glade:753 data/ui/stereo_tools.glade:427
#: data/ui/stereo_tools.glade:931 data/ui/webrtc.glade:780
#: data/ui/rnnoise.glade:362
msgid "Input"
msgstr "Masukan"

#: data/ui/autogain.glade:577 data/ui/autogain.glade:1020
#: data/ui/bass_enhancer.glade:625 data/ui/compressor.glade:1099
#: data/ui/convolver.glade:588 data/ui/crossfeed.glade:405
#: data/ui/crystalizer.glade:263 data/ui/deesser.glade:797
#: data/ui/delay.glade:341 data/ui/equalizer.glade:695
#: data/ui/exciter.glade:625 data/ui/filter.glade:521 data/ui/gate.glade:703
#: data/ui/limiter.glade:636 data/ui/loudness.glade:271
#: data/ui/loudness.glade:445 data/ui/maximizer.glade:372
#: data/ui/multiband_compressor.glade:894
#: data/ui/multiband_compressor.glade:1272
#: data/ui/multiband_compressor.glade:1651
#: data/ui/multiband_compressor.glade:2030
#: data/ui/multiband_compressor.glade:2116 data/ui/multiband_gate.glade:951
#: data/ui/multiband_gate.glade:1363 data/ui/multiband_gate.glade:1776
#: data/ui/multiband_gate.glade:2189 data/ui/multiband_gate.glade:2275
#: data/ui/pitch.glade:463 data/ui/presets_menu.glade:137
#: data/ui/reverb.glade:766 data/ui/stereo_tools.glade:901
#: data/ui/stereo_tools.glade:944 data/ui/webrtc.glade:794
#: data/ui/rnnoise.glade:375
msgid "Output"
msgstr "Output"

#: data/ui/autogain.glade:899
msgid "Relative"
msgstr "Relatif"

#: data/ui/autogain.glade:912 data/ui/compressor.glade:1262
msgid "Gain"
msgstr "Besar Gain"

#: data/ui/autogain.glade:980
msgid "Loudness"
msgstr "Kelantangan"

#: data/ui/autogain.glade:1034
msgid "Range"
msgstr "Rentang"

#: data/ui/bass_enhancer.glade:116
msgid "Bass Enhancer"
msgstr "Penguat Bass"

#: data/ui/bass_enhancer.glade:191 data/ui/compressor.glade:238
#: data/ui/crossfeed.glade:160 data/ui/deesser.glade:206
#: data/ui/delay.glade:168 data/ui/equalizer.glade:474
#: data/ui/exciter.glade:191 data/ui/filter.glade:267 data/ui/gate.glade:196
#: data/ui/limiter.glade:190 data/ui/loudness.glade:143
#: data/ui/maximizer.glade:163 data/ui/multiband_compressor.glade:331
#: data/ui/multiband_gate.glade:355 data/ui/pitch.glade:182
#: data/ui/reverb.glade:323 data/ui/stereo_tools.glade:218
#: data/ui/webrtc.glade:165
msgid "Provided by"
msgstr ""

#: data/ui/bass_enhancer.glade:259 data/ui/compressor.glade:602
#: data/ui/deesser.glade:274 data/ui/exciter.glade:259
msgid "Listen"
msgstr "Uji Pengaturan"

#: data/ui/bass_enhancer.glade:302 data/ui/exciter.glade:303
msgid "3rd"
msgstr "Ketiga"

#: data/ui/bass_enhancer.glade:315 data/ui/exciter.glade:316
msgid "2nd"
msgstr "Kedua"

#: data/ui/bass_enhancer.glade:327 data/ui/exciter.glade:328
msgid "Blend Harmonics"
msgstr "Pencampuran Harmonik"

#: data/ui/bass_enhancer.glade:355 data/ui/exciter.glade:357
#: data/ui/reverb.glade:498
msgid "Amount"
msgstr "Besaran"

#: data/ui/bass_enhancer.glade:367 data/ui/bass_enhancer.glade:504
#: data/ui/exciter.glade:369 data/ui/exciter.glade:504
msgid "Harmonics"
msgstr "Harmonik"

#: data/ui/bass_enhancer.glade:379 data/ui/exciter.glade:381
msgid "Scope"
msgstr "Frekuensi Target Bass"

#: data/ui/bass_enhancer.glade:472
msgid "Floor"
msgstr "Monitor Lantai"

#: data/ui/blocklist_settings.glade:52 data/ui/blocklist_settings.glade:155
#: data/ui/presets_menu.glade:65 data/ui/presets_menu.glade:166
msgid "Create Preset"
msgstr "Buat Preset"

#: data/ui/blocklist_settings.glade:68 data/ui/blocklist_settings.glade:171
#: data/ui/presets_menu.glade:52 data/ui/presets_menu.glade:153
#: data/ui/pulse_info.glade:50
msgid "Name"
msgstr "Nama"

#: data/ui/blocklist_settings.glade:81
msgid "Reconnect the microphone to apply new changes made to the Blocklist"
msgstr ""

#: data/ui/blocklist_settings.glade:139 data/ui/pipe_settings.glade:383
msgid "Input Effects"
msgstr "Efek Input"

#: data/ui/blocklist_settings.glade:230
msgid "Restart the player to apply new changes made to the Blocklist"
msgstr ""

#: data/ui/blocklist_settings.glade:242 data/ui/pipe_settings.glade:688
msgid "Output Effects"
msgstr "Efek Luaran"

#: data/ui/blocklist_settings.glade:265
msgid "Show Blocklisted Apps in Main Tab"
msgstr ""

#: data/ui/calibration_signals.glade:32
msgid "Sine"
msgstr "Sinus"

#: data/ui/calibration_signals.glade:33
msgid "Square"
msgstr "Kotak"

#: data/ui/calibration_signals.glade:34
msgid "Saw"
msgstr "Gergaji"

#: data/ui/calibration_signals.glade:35
msgid "Triangle"
msgstr "Segitiga"

#: data/ui/calibration_signals.glade:36
msgid "Silence"
msgstr "Diam"

#: data/ui/calibration_signals.glade:37
msgid "White Noise"
msgstr "Derau Putih"

#: data/ui/calibration_signals.glade:38
msgid "Pink Noise"
msgstr "Derau Merah Muda"

#: data/ui/calibration_signals.glade:39
msgid "Sine Table"
msgstr "Tabel Sinus"

#: data/ui/calibration_signals.glade:40
msgid "Ticks"
msgstr "Ketukan per Detik"

#: data/ui/calibration_signals.glade:41
msgid "Gaussian Noise"
msgstr "Derau Gaussia"

#: data/ui/calibration_signals.glade:42
msgid "Red Noise"
msgstr "Derau Merah"

#: data/ui/calibration_signals.glade:43
msgid "Blue Noise"
msgstr "Derau Biru"

#: data/ui/calibration_signals.glade:44
msgid "Violet Noise"
msgstr "Derau Ungu"

#: data/ui/calibration_signals.glade:64
msgid "Volume"
msgstr "Volume"

#: data/ui/calibration_signals.glade:135 data/ui/equalizer_band.glade:158
#: data/ui/filter.glade:394
msgid "Frequency"
msgstr "Frekuensi"

#: data/ui/calibration_mic.glade:33
msgid "Window"
msgstr "Jendela"

#: data/ui/calibration_mic.glade:90
msgid "Measure Noise"
msgstr "Ukur Derau"

#: data/ui/calibration_mic.glade:119
msgid "Subtract Noise"
msgstr "Kurangi Derau"

#: data/ui/compressor.glade:386 data/ui/deesser.glade:436
#: data/ui/gate.glade:498 data/ui/maximizer.glade:242
#: data/ui/multiband_compressor.glade:707
#: data/ui/multiband_compressor.glade:1085
#: data/ui/multiband_compressor.glade:1464
#: data/ui/multiband_compressor.glade:1843 data/ui/multiband_gate.glade:731
#: data/ui/multiband_gate.glade:1142 data/ui/multiband_gate.glade:1555
#: data/ui/multiband_gate.glade:1968
msgid "Threshold"
msgstr "Ambang Batas"

#: data/ui/compressor.glade:420 data/ui/deesser.glade:448
#: data/ui/gate.glade:532 data/ui/multiband_compressor.glade:741
#: data/ui/multiband_compressor.glade:1119
#: data/ui/multiband_compressor.glade:1498
#: data/ui/multiband_compressor.glade:1877 data/ui/multiband_gate.glade:765
#: data/ui/multiband_gate.glade:1176 data/ui/multiband_gate.glade:1589
#: data/ui/multiband_gate.glade:2002
msgid "Ratio"
msgstr "Rasio"

#: data/ui/compressor.glade:452 data/ui/gate.glade:564
#: data/ui/multiband_compressor.glade:773
#: data/ui/multiband_compressor.glade:1151
#: data/ui/multiband_compressor.glade:1530
#: data/ui/multiband_compressor.glade:1909 data/ui/multiband_gate.glade:797
#: data/ui/multiband_gate.glade:1208 data/ui/multiband_gate.glade:1621
#: data/ui/multiband_gate.glade:2034
msgid "Knee"
msgstr "Knee"

#: data/ui/compressor.glade:486 data/ui/deesser.glade:532
#: data/ui/gate.glade:598 data/ui/multiband_compressor.glade:807
#: data/ui/multiband_compressor.glade:1185
#: data/ui/multiband_compressor.glade:1564
#: data/ui/multiband_compressor.glade:1943 data/ui/multiband_gate.glade:831
#: data/ui/multiband_gate.glade:1242 data/ui/multiband_gate.glade:1655
#: data/ui/multiband_gate.glade:2068
msgid "Makeup"
msgstr "Penguatan"

#: data/ui/compressor.glade:520 data/ui/gate.glade:464
#: data/ui/limiter.glade:363 data/ui/maximizer.glade:266
#: data/ui/multiband_compressor.glade:673
#: data/ui/multiband_compressor.glade:1051
#: data/ui/multiband_compressor.glade:1430
#: data/ui/multiband_compressor.glade:1809 data/ui/multiband_gate.glade:697
#: data/ui/multiband_gate.glade:1108 data/ui/multiband_gate.glade:1521
#: data/ui/multiband_gate.glade:1934
msgid "Release"
msgstr "Rilis"

#: data/ui/compressor.glade:532 data/ui/gate.glade:430
#: data/ui/multiband_compressor.glade:639
#: data/ui/multiband_compressor.glade:1017
#: data/ui/multiband_compressor.glade:1396
#: data/ui/multiband_compressor.glade:1775 data/ui/multiband_gate.glade:663
#: data/ui/multiband_gate.glade:1074 data/ui/multiband_gate.glade:1487
#: data/ui/multiband_gate.glade:1900
msgid "Attack"
msgstr "Attack"

#: data/ui/compressor.glade:559
msgid "Downward"
msgstr "Kompresi Menekan"

#: data/ui/compressor.glade:560
msgid "Upward"
msgstr "Kompresi Mengangkat"

#: data/ui/compressor.glade:573
#, fuzzy
msgid "Compression Mode"
msgstr "Modus Kompresi"

#: data/ui/compressor.glade:649
#, fuzzy
msgid "Pre-amplification"
msgstr "Pra-Amplifikasi"

#: data/ui/compressor.glade:683
msgid "Reactivity"
msgstr "Pengaktifan Ulang"

#: data/ui/compressor.glade:716 data/ui/limiter.glade:375
msgid "Lookahead"
msgstr "Lookahead"

#: data/ui/compressor.glade:730
msgid "Feed-forward"
msgstr "Feed-forward"

#: data/ui/compressor.glade:731
#, fuzzy
msgid "Feed-back"
msgstr "Volume Penyuapan"

#: data/ui/compressor.glade:744 data/ui/equalizer_band.glade:51
msgid "Type"
msgstr "Tipe"

#: data/ui/compressor.glade:758 data/ui/deesser.glade:731
#: data/ui/gate.glade:303 data/ui/multiband_compressor.glade:611
#: data/ui/multiband_compressor.glade:989
#: data/ui/multiband_compressor.glade:1368
#: data/ui/multiband_compressor.glade:1747 data/ui/multiband_gate.glade:635
#: data/ui/multiband_gate.glade:1046 data/ui/multiband_gate.glade:1459
#: data/ui/multiband_gate.glade:1872
msgid "Peak"
msgstr "Peak"

#: data/ui/compressor.glade:759 data/ui/deesser.glade:730
#: data/ui/gate.glade:302 data/ui/multiband_compressor.glade:610
#: data/ui/multiband_compressor.glade:988
#: data/ui/multiband_compressor.glade:1367
#: data/ui/multiband_compressor.glade:1746 data/ui/multiband_gate.glade:634
#: data/ui/multiband_gate.glade:1045 data/ui/multiband_gate.glade:1458
#: data/ui/multiband_gate.glade:1871
msgid "RMS"
msgstr "RMS"

#: data/ui/compressor.glade:760
#, fuzzy
msgid "Low-Pass"
msgstr "Band Rendah"

#: data/ui/compressor.glade:761
msgid "Uniform"
msgstr "Uniform"

#: data/ui/compressor.glade:774 data/ui/deesser.glade:702
#: data/ui/equalizer.glade:257 data/ui/equalizer_band.glade:84
#: data/ui/multiband_compressor.glade:412 data/ui/multiband_gate.glade:436
#: data/ui/stereo_tools.glade:591 data/ui/webrtc.glade:483
msgid "Mode"
msgstr "Modus"

#: data/ui/compressor.glade:788
#, fuzzy
msgid "Middle"
msgstr "Volume Kanal Tengah"

#: data/ui/compressor.glade:789
msgid "Side"
msgstr "Volume Kanal Sisi"

#: data/ui/compressor.glade:790 data/ui/delay.glade:247
#: data/ui/equalizer.glade:612 data/ui/stereo_tools.glade:655
msgid "Left"
msgstr "Kiri"

#: data/ui/compressor.glade:791 data/ui/delay.glade:280
#: data/ui/equalizer.glade:654 data/ui/stereo_tools.glade:724
msgid "Right"
msgstr "Kanan"

#: data/ui/compressor.glade:804
msgid "Source"
msgstr "Sumber"

#: data/ui/compressor.glade:820 data/ui/compressor.glade:1274
msgid "Sidechain"
msgstr "Sidechain"

#: data/ui/compressor.glade:925
msgid "Relative Release Threshold"
msgstr ""

#: data/ui/compressor.glade:937
#, fuzzy
msgid "Boost Threshold"
msgstr "Ambang Batas"

#: data/ui/compressor.glade:949
#, fuzzy
msgid "High-pass Frequency"
msgstr "Frekuensi Tinggi"

#: data/ui/compressor.glade:961
#, fuzzy
msgid "Low-pass Frequency"
msgstr "Frekuensi Terendah"

#: data/ui/compressor.glade:973
#, fuzzy
msgid "High-pass Filter Mode"
msgstr "Filter High Pass"

#: data/ui/compressor.glade:985
msgid "Low-pass Filter Mode"
msgstr ""

#: data/ui/compressor.glade:999 data/ui/compressor.glade:1017
#: data/ui/equalizer_band.glade:63
msgid "Off"
msgstr "Mati"

#: data/ui/compressor.glade:1000 data/ui/compressor.glade:1018
#, fuzzy
msgid "12 dB/oct"
msgstr "Lowpass 12dB/oktaf"

#: data/ui/compressor.glade:1001 data/ui/compressor.glade:1019
#, fuzzy
msgid "24 dB/oct"
msgstr "Lowpass 24dB/oktaf"

#: data/ui/compressor.glade:1002 data/ui/compressor.glade:1020
#, fuzzy
msgid "36 dB/oct"
msgstr "Lowpass 36dB/oktaf"

#: data/ui/compressor.glade:1043
msgid "Advanced"
msgstr ""

#: data/ui/compressor.glade:1347
msgid "Curve"
msgstr "Bentuk Kurva"

#: data/ui/convolver.glade:90
msgid "Convolver"
msgstr "Konvolver"

#: data/ui/convolver.glade:125
msgid "Import Impulse"
msgstr "Muat Impuls"

#: data/ui/convolver.glade:129
msgid "Import Impulse Response File"
msgstr "Muat Berkas Respons Impuls"

#: data/ui/convolver.glade:309
msgid "L"
msgstr "Kiri"

#: data/ui/convolver.glade:323
msgid "R"
msgstr "Kanan"

#: data/ui/convolver.glade:390
msgid "Duration"
msgstr "Durasi"

#: data/ui/convolver.glade:402
msgid "Samples"
msgstr "Jumlah Sampel"

#: data/ui/convolver.glade:435 src/convolver_ui.cpp:285
msgid "Impulse Response"
msgstr "Respons Impuls"

#: data/ui/convolver.glade:458
msgid "Select the impulse Response File"
msgstr "Pilih Berkas Repons Impuls"

#: data/ui/convolver.glade:477 src/spectrum_settings_ui.cpp:195
msgid "Spectrum"
msgstr "Spektrum"

#: data/ui/convolver.glade:520
msgid "Stereo Width"
msgstr "Lebar Stereo"

#: data/ui/crossfeed.glade:104
msgid "Crossfeed"
msgstr "Crossfeed"

#: data/ui/crossfeed.glade:254
msgid "Jmeier"
msgstr "J. Meier"

#: data/ui/crossfeed.glade:266 data/ui/filter.glade:183
#: data/ui/reverb.glade:259
msgid "Default"
msgstr "Aturan Bawaan"

#: data/ui/crossfeed.glade:278
msgid "Cmoy"
msgstr "C. Moy"

#: data/ui/crossfeed.glade:308
msgid "Cutoff"
msgstr "Frekuensi Potong"

#: data/ui/crossfeed.glade:341
msgid "Feed"
msgstr "Volume Penyuapan"

#: data/ui/crystalizer.glade:90
msgid "Crystalizer"
msgstr "Pengkristal Suara"

#: data/ui/crystalizer.glade:200
#, fuzzy
msgid "Aggressive Mode"
msgstr "Modus Agresif"

#: data/ui/crystalizer.glade:464
msgid "Before"
msgstr "Sebelum"

#: data/ui/crystalizer.glade:477
msgid "After"
msgstr "Sesudah"

#: data/ui/crystalizer.glade:550
#, fuzzy
msgid "Loudness Range"
msgstr "Rentang Kelantangan"

#: data/ui/crystalizer_band.glade:28 data/ui/equalizer_band.glade:316
#: data/ui/stereo_tools.glade:680 data/ui/stereo_tools.glade:737
msgid "Mute"
msgstr "Bungkam"

#: data/ui/crystalizer_band.glade:40 data/ui/multiband_compressor.glade:580
#: data/ui/multiband_compressor.glade:958
#: data/ui/multiband_compressor.glade:1337
#: data/ui/multiband_compressor.glade:1716 data/ui/multiband_gate.glade:604
#: data/ui/multiband_gate.glade:1015 data/ui/multiband_gate.glade:1428
#: data/ui/multiband_gate.glade:1841
msgid "Bypass"
msgstr "Bypass"

#: data/ui/deesser.glade:125
msgid "Deesser"
msgstr "Penghilang Desis"

#: data/ui/deesser.glade:309
#, fuzzy
msgid "F1 Gain"
msgstr "Besar Gain"

#: data/ui/deesser.glade:321
#, fuzzy
msgid "F2 Level"
msgstr "Level"

#: data/ui/deesser.glade:333
#, fuzzy
msgid "F2 Peak Q"
msgstr "Peak Q"

#: data/ui/deesser.glade:424
msgid "Laxity"
msgstr "Laksitas"

#: data/ui/deesser.glade:585
#, fuzzy
msgid "F1 Split"
msgstr "Pisah"

#: data/ui/deesser.glade:597
#, fuzzy
msgid "F2 Peak"
msgstr "Peak"

#: data/ui/deesser.glade:690 data/ui/gate.glade:288
msgid "Detection"
msgstr "Deteksi"

#: data/ui/deesser.glade:715
msgid "Wide"
msgstr "Luas"

#: data/ui/deesser.glade:716
msgid "Split"
msgstr "Pisah"

#: data/ui/deesser.glade:959 data/ui/multiband_gate.glade:865
#: data/ui/multiband_gate.glade:1298 data/ui/multiband_gate.glade:1711
#: data/ui/multiband_gate.glade:2124
msgid "Reduction"
msgstr "Pengurangan"

#: data/ui/deesser.glade:972
msgid "Detected"
msgstr "Terlacak"

#: data/ui/delay.glade:90
#, fuzzy
msgid "Delay"
msgstr "Penundaan"

#: data/ui/equalizer.glade:44
msgid "Equalizer"
msgstr "Ekualiser"

#: data/ui/equalizer.glade:160
msgid "Flat Response"
msgstr "Respons Datar"

#: data/ui/equalizer.glade:175
msgid "Calculate Frequencies"
msgstr "Hitung Frekuensi"

#: data/ui/equalizer.glade:213
msgid "Bands"
msgstr "Jumlah Band"

#: data/ui/equalizer.glade:269
msgid "IIR"
msgstr "IIR"

#: data/ui/equalizer.glade:270
msgid "FIR"
msgstr "FIR"

#: data/ui/equalizer.glade:271
msgid "FFT"
msgstr "FFT"

#: data/ui/equalizer.glade:304
msgid "Split Channels"
msgstr "Pisahkan Kanal"

#: data/ui/equalizer.glade:389
#, fuzzy
msgid "Apply APO Preset"
msgstr "Preset"

#: data/ui/equalizer_band.glade:64
msgid "Bell"
msgstr "Bell"

#: data/ui/equalizer_band.glade:65
#, fuzzy
msgid "High Pass"
msgstr "High Pass"

#: data/ui/equalizer_band.glade:66
msgid "High Shelf"
msgstr "High Shelf"

#: data/ui/equalizer_band.glade:67
#, fuzzy
msgid "Low Pass"
msgstr "Pass Rendah"

#: data/ui/equalizer_band.glade:68
msgid "Low Shelf"
msgstr "Low Shelf"

#: data/ui/equalizer_band.glade:69
msgid "Notch"
msgstr ""

#: data/ui/equalizer_band.glade:70 data/ui/filter.glade:427
msgid "Resonance"
msgstr "Resonansi"

#: data/ui/equalizer_band.glade:71
#, fuzzy
msgid "All Pass"
msgstr "Pass Rendah"

#: data/ui/equalizer_band.glade:96
msgid "RLC (BT)"
msgstr ""

#: data/ui/equalizer_band.glade:97
msgid "RLC (MT)"
msgstr ""

#: data/ui/equalizer_band.glade:98
msgid "BWC (BT)"
msgstr ""

#: data/ui/equalizer_band.glade:99
msgid "BWC (MT)"
msgstr ""

#: data/ui/equalizer_band.glade:100
msgid "LRX (BT)"
msgstr ""

#: data/ui/equalizer_band.glade:101
msgid "LRX (MT)"
msgstr ""

#: data/ui/equalizer_band.glade:102
msgid "APO (DR)"
msgstr ""

#: data/ui/equalizer_band.glade:115
msgid "Slope"
msgstr "Besar Lembah"

#: data/ui/equalizer_band.glade:203
msgid "Quality"
msgstr "Kualitas"

#: data/ui/equalizer_band.glade:253
msgid "Width"
msgstr "Lebar"

#: data/ui/equalizer_band.glade:304 data/ui/multiband_compressor.glade:593
#: data/ui/multiband_compressor.glade:971
#: data/ui/multiband_compressor.glade:1350
#: data/ui/multiband_compressor.glade:1729 data/ui/multiband_gate.glade:617
#: data/ui/multiband_gate.glade:1028 data/ui/multiband_gate.glade:1441
#: data/ui/multiband_gate.glade:1854
msgid "Solo"
msgstr "Solo"

#: data/ui/equalizer_preset_row.glade:39 data/ui/irs_row.glade:44
msgid "Apply"
msgstr "Terapkan"

#: data/ui/exciter.glade:116
msgid "Exciter"
msgstr "Penguat Frekuensi Tinggi"

#: data/ui/exciter.glade:472 data/ui/maximizer.glade:254
msgid "Ceiling"
msgstr "Langit-langit"

#: data/ui/filter.glade:97
msgid "Filter"
msgstr "Filter"

#: data/ui/filter.glade:147
msgid "Muted"
msgstr "Dibungkam"

#: data/ui/filter.glade:159 data/ui/reverb.glade:233
msgid "Disco"
msgstr "Disko"

#: data/ui/filter.glade:171
msgid "Distant Headphones"
msgstr "Headphone Berjarak"

#: data/ui/filter.glade:360
msgid "12dB/oct Lowpass"
msgstr "Lowpass 12dB/oktaf"

#: data/ui/filter.glade:361
msgid "24dB/oct Lowpass"
msgstr "Lowpass 24dB/oktaf"

#: data/ui/filter.glade:362
msgid "36dB/oct Lowpass"
msgstr "Lowpass 36dB/oktaf"

#: data/ui/filter.glade:363
msgid "12dB/oct Highpass"
msgstr "Highpass 12dB/oktaf"

#: data/ui/filter.glade:364
msgid "24dB/oct Highpass"
msgstr "Highpass 24dB/oktaf"

#: data/ui/filter.glade:365
msgid "36dB/oct Highpass"
msgstr "Highpass 36dB/oktaf"

#: data/ui/filter.glade:366
msgid "6dB/oct Bandpass"
msgstr "Bandpass 6dB/oktaf"

#: data/ui/filter.glade:367
msgid "12dB/oct Bandpass"
msgstr "Bandpass 12dB/oktaf"

#: data/ui/filter.glade:368
msgid "18dB/oct Bandpass"
msgstr "Bandpass 18dB/oktaf"

#: data/ui/filter.glade:369
msgid "6dB/oct Bandreject"
msgstr "Bandreject 6dB/oktaf"

#: data/ui/filter.glade:370
msgid "12dB/oct Bandreject"
msgstr "Bandpass 12dB/oktaf"

#: data/ui/filter.glade:371
msgid "18dB/oct Bandreject"
msgstr "Bandpass 18dB/oktaf"

#: data/ui/filter.glade:460
msgid "Inertia"
msgstr "Kelembaman"

#: data/ui/general_settings.glade:58
msgid "Start Service at Login"
msgstr "Mulai Layanan Saat Startup"

#: data/ui/general_settings.glade:82
msgid "Process All Outputs"
msgstr "Proses Semua Output"

#: data/ui/general_settings.glade:94
msgid "Process All Inputs"
msgstr "Proses Semua Input"

#: data/ui/general_settings.glade:130
msgid "Use Dark Theme"
msgstr "Gunakan Tema Gelap"

#: data/ui/general_settings.glade:158 data/ui/general_settings.glade:220
msgid "Niceness"
msgstr "Proritas Sempurna"

#: data/ui/general_settings.glade:159
msgid "Real Time"
msgstr "Waktu Real Time"

#: data/ui/general_settings.glade:160
msgid "None"
msgstr "Biarkan"

#: data/ui/general_settings.glade:208
msgid "Priority Type"
msgstr "Atur Prioritas"

#: data/ui/general_settings.glade:232
msgid "Priority"
msgstr "Atur Prioritas"

#: data/ui/general_settings.glade:244
msgid "Activity Timeout"
msgstr ""

#: data/ui/general_settings.glade:325
msgid "About"
msgstr "Tentang PulseEffects"

#: data/ui/gate.glade:97
msgid "Gate"
msgstr "Gate"

#: data/ui/gate.glade:330
#, fuzzy
msgid "Maximum Gain Reduction"
msgstr "Pengurangan Kuatan"

#: data/ui/gate.glade:379
msgid "Stereo Link"
msgstr "Penautan Stereo"

#: data/ui/gate.glade:393
msgid "Average"
msgstr "Rata-Rata"

#: data/ui/gate.glade:394
msgid "Maximum"
msgstr "Maksimal"

#: data/ui/gate.glade:632
#, fuzzy
msgid "Input Level"
msgstr "Pembatas Masukan"

#: data/ui/gate.glade:864 data/ui/multiband_gate.glade:911
#: data/ui/multiband_gate.glade:1323 data/ui/multiband_gate.glade:1736
#: data/ui/multiband_gate.glade:2149
msgid "Gating"
msgstr "Gating"

#: data/ui/limiter.glade:96 data/ui/webrtc.glade:612
msgid "Limiter"
msgstr "Pembatas"

#: data/ui/limiter.glade:266
msgid "Automatic Smoothing Control"
msgstr ""

#: data/ui/limiter.glade:278
msgid "Automatic Leveling"
msgstr ""

#: data/ui/limiter.glade:308
msgid "Limit"
msgstr "Batas"

#: data/ui/limiter.glade:409
msgid "Oversampling"
msgstr "Peningkat Sampling"

#: data/ui/limiter.glade:447
msgid "ASC"
msgstr "ASC"

#: data/ui/limiter.glade:595
msgid "Attenuation"
msgstr "Atenuasi"

#: data/ui/loudness.glade:90
msgid "Loudness Compensator"
msgstr ""

#: data/ui/loudness.glade:328
msgid "Standard"
msgstr ""

#: data/ui/loudness.glade:341
msgid "Flat"
msgstr ""

#: data/ui/loudness.glade:342
msgid "ISO226-2003"
msgstr ""

#: data/ui/loudness.glade:343
msgid "Fletcher-Munson"
msgstr ""

#: data/ui/loudness.glade:344
msgid "Robinson-Dadson"
msgstr ""

#: data/ui/loudness.glade:370
#, fuzzy
msgid "FFT Size"
msgstr "Ukuran Bingkai"

#: data/ui/maximizer.glade:95
msgid "Maximizer"
msgstr "Pemaksimal Gain"

#: data/ui/maximizer.glade:386
msgid "Gain Reduction"
msgstr "Pengurangan Kuatan"

#: data/ui/multiband_compressor.glade:139
msgid "Multiband Compressor"
msgstr "Kompresor Multiband"

#: data/ui/multiband_compressor.glade:426 data/ui/multiband_gate.glade:450
msgid "LR4"
msgstr "LR4"

#: data/ui/multiband_compressor.glade:427 data/ui/multiband_gate.glade:451
msgid "LR8"
msgstr "LR8"

#: data/ui/multiband_compressor.glade:441 data/ui/multiband_gate.glade:465
msgid "Split 1/2"
msgstr "Split 1/2"

#: data/ui/multiband_compressor.glade:454 data/ui/multiband_gate.glade:478
msgid "Split 2/3"
msgstr "Split 2/3"

#: data/ui/multiband_compressor.glade:467 data/ui/multiband_gate.glade:491
msgid "Split 3/4"
msgstr "Split 3/4"

#: data/ui/multiband_compressor.glade:854
#: data/ui/multiband_compressor.glade:1232
#: data/ui/multiband_compressor.glade:1611
#: data/ui/multiband_compressor.glade:1990
msgid "Compression"
msgstr "Kompresi"

#: data/ui/multiband_compressor.glade:937 data/ui/multiband_gate.glade:994
msgid "Sub Band"
msgstr "Band Sub"

#: data/ui/multiband_compressor.glade:1315 data/ui/multiband_gate.glade:1406
msgid "Low Band"
msgstr "Band Rendah"

#: data/ui/multiband_compressor.glade:1694 data/ui/multiband_gate.glade:1819
msgid "Mid Band"
msgstr "Band Tengah"

#: data/ui/multiband_compressor.glade:2073 data/ui/multiband_gate.glade:2232
msgid "High Band"
msgstr "Band Tinggi"

#: data/ui/multiband_gate.glade:139
msgid "Multiband Gate"
msgstr "Multiband Gate"

#: data/ui/pitch.glade:102
msgid "Pitch"
msgstr "Nada"

#: data/ui/pitch.glade:270
msgid "Cents"
msgstr "Sen"

#: data/ui/pitch.glade:300
msgid "Semitones"
msgstr "Seminada"

#: data/ui/pitch.glade:330
msgid "Octaves"
msgstr "Oktav"

#: data/ui/pitch.glade:360
msgid "Crispness"
msgstr "Kerenyahan"

#: data/ui/pitch.glade:402
msgid "Faster"
msgstr "Lebih Cepat"

#: data/ui/pitch.glade:414
msgid "Preserve Formant"
msgstr "Jaga Bentuk"

#: data/ui/preset_row.glade:55
msgid "Load"
msgstr ""

#: data/ui/preset_row.glade:70
msgid "Save current settings to this preset file"
msgstr "Simpan Setelan Saat Ini Ke Berkas Preset"

#: data/ui/preset_row.glade:84
msgid "Remove this preset file"
msgstr "Hapus Berkas Preset Ini"

#: data/ui/preset_row.glade:98
msgid ""
"Automatically apply this preset whenever the currently used device is "
"plugged in the system"
msgstr ""

#: data/ui/presets_menu.glade:81 data/ui/presets_menu.glade:182
#: src/presets_menu_ui.cpp:129
msgid "Import Presets"
msgstr "Muat Preset"

#: data/ui/pulse_info.glade:77
msgid "Version"
msgstr ""

#: data/ui/pulse_info.glade:104
#, fuzzy
msgid "Default Sink"
msgstr "Aturan Bawaan"

#: data/ui/pulse_info.glade:116
#, fuzzy
msgid "Default Source"
msgstr "Aturan Bawaan"

#: data/ui/pulse_info.glade:158
msgid "Protocol"
msgstr ""

#: data/ui/pulse_info.glade:185
msgid "Default Sample Format"
msgstr ""

#: data/ui/pulse_info.glade:212
msgid "Default Sampling Rate"
msgstr ""

#: data/ui/pulse_info.glade:266
#, fuzzy
msgid "Channel Mapping"
msgstr "Total Kanal"

#: data/ui/pulse_info.glade:291
msgid "Server"
msgstr ""

#: data/ui/pulse_info.glade:336
msgid "Modules"
msgstr ""

#: data/ui/pulse_info.glade:382
#, fuzzy
msgid "Clients"
msgstr "Sen"

#: data/ui/pulse_info.glade:446
msgid "File"
msgstr ""

#: data/ui/pulse_info.glade:456
#, fuzzy
msgid "Configuration"
msgstr "Durasi"

#: data/ui/pulse_info.glade:489
#, fuzzy
msgid "Resamplers"
msgstr "Modus Penyampling"

#: data/ui/pipe_settings.glade:98 data/ui/pipe_settings.glade:403
msgid "Use Default"
msgstr "Gunakan Aturan Bawaan"

#: data/ui/pipe_settings.glade:147 data/ui/pipe_settings.glade:452
msgid "Pipeline Input"
msgstr ""

#: data/ui/pipe_settings.glade:159 data/ui/pipe_settings.glade:259
#: data/ui/pipe_settings.glade:464 data/ui/pipe_settings.glade:564
msgid "Buffer"
msgstr "Ukuran Penyangga"

#: data/ui/pipe_settings.glade:247 data/ui/pipe_settings.glade:552
msgid "Pipeline Output"
msgstr ""

#: data/ui/pipe_settings.glade:347 data/ui/pipe_settings.glade:652
msgid "Block Size"
msgstr "Ukuran Blok"

#: data/ui/reverb.glade:130
msgid "Reverberation"
msgstr "Penggemaan"

#: data/ui/reverb.glade:181
msgid "Ambience"
msgstr "Suasana"

#: data/ui/reverb.glade:194
msgid "Empty Walls"
msgstr "Tembok Kosong"

#: data/ui/reverb.glade:207
msgid "Room"
msgstr "Ruangan"

#: data/ui/reverb.glade:220
msgid "Large Empty Hall"
msgstr "Aula Besar Kosong"

#: data/ui/reverb.glade:246
msgid "Large Occupied Hall"
msgstr "Aula Besar Terisi Penuh"

#: data/ui/reverb.glade:453
msgid "Pre Delay"
msgstr "Pra Tunda"

#: data/ui/reverb.glade:465
msgid "Decay Time"
msgstr "Waktu Decay"

#: data/ui/reverb.glade:531
msgid "Dry"
msgstr "Dry"

#: data/ui/reverb.glade:563
msgid "Bass Cut"
msgstr "Potong Bass"

#: data/ui/reverb.glade:615
msgid "Treble Cut"
msgstr "Potong Treble"

#: data/ui/reverb.glade:660
msgid "Diffusion"
msgstr "Difusi"

#: data/ui/reverb.glade:672
msgid "Room Size"
msgstr "Ukuran Ruangan"

#: data/ui/reverb.glade:684
msgid "Small"
msgstr "Kecil"

#: data/ui/reverb.glade:685
msgid "Medium"
msgstr "Sedang"

#: data/ui/reverb.glade:686
msgid "Large"
msgstr "Besar"

#: data/ui/reverb.glade:687
msgid "Tunnel"
msgstr "Terowongan"

#: data/ui/reverb.glade:688
msgid "Large/smooth"
msgstr "Besar/Halus"

#: data/ui/reverb.glade:689
msgid "Experimental"
msgstr "Eksperimental"

#: data/ui/reverb.glade:702
msgid "High Frequency Damping"
msgstr "Pembasahan Frekuensi Tinggi"

#: data/ui/spectrum_settings.glade:77
#, fuzzy
msgid "Show Spectrum"
msgstr "Spektrum"

#: data/ui/spectrum_settings.glade:89
msgid "Fill"
msgstr "Spektrum Batangan"

#: data/ui/spectrum_settings.glade:125
msgid "Border"
msgstr ""

#: data/ui/spectrum_settings.glade:149
msgid "Use Custom Color"
msgstr "Gunakan Warna Kustom"

#: data/ui/spectrum_settings.glade:173
msgid "Use Gradient"
msgstr "Terapkan Gradien warna"

#: data/ui/spectrum_settings.glade:315
msgid "Points"
msgstr "Titik"

#: data/ui/spectrum_settings.glade:327
msgid "Height"
msgstr "Tinggi"

#: data/ui/spectrum_settings.glade:339
#, fuzzy
msgid "Line Width"
msgstr "Lebar"

#: data/ui/spectrum_settings.glade:351
msgid "Sampling"
msgstr "Atur Sampling"

#: data/ui/spectrum_settings.glade:363
#, fuzzy
msgid "Minimum Frequency"
msgstr "Frekuensi"

#: data/ui/spectrum_settings.glade:375
#, fuzzy
msgid "Maximum Frequency"
msgstr "Frekuensi"

#: data/ui/spectrum_settings.glade:410
#, fuzzy
msgid "Spectrum Type"
msgstr "Spektrum"

#: data/ui/spectrum_settings.glade:423
msgid "Bars"
msgstr "Batang"

#: data/ui/spectrum_settings.glade:424
msgid "Lines"
msgstr ""

#: data/ui/spectrum_settings.glade:437
msgid "Spectrum Color"
msgstr "Warna Spektrum"

#: data/ui/spectrum_settings.glade:449
msgid "Gradient Color"
msgstr "Warna Gradien"

#: data/ui/spectrum_settings.glade:461
msgid "Axis Color"
msgstr ""

#: data/ui/stereo_tools.glade:108
msgid "Stereo Tools"
msgstr "Pengolah Stereo"

#: data/ui/stereo_tools.glade:334 data/ui/stereo_tools.glade:775
msgid "Balance"
msgstr "Keseimbangan"

#: data/ui/stereo_tools.glade:365
msgid "S/C Level"
msgstr "Level Sisi/Tengah"

#: data/ui/stereo_tools.glade:406
msgid "Softclip"
msgstr "Kliping Lunak"

#: data/ui/stereo_tools.glade:452
msgid "Side Level"
msgstr "Volume Kanal Sisi"

#: data/ui/stereo_tools.glade:503
msgid "Side Balance"
msgstr "Keseimbangan Sisi"

#: data/ui/stereo_tools.glade:535
msgid "Middle Level"
msgstr "Volume Kanal Tengah"

#: data/ui/stereo_tools.glade:547
msgid "Middle Panorama"
msgstr "Panorama Kanal Tengah"

#: data/ui/stereo_tools.glade:604
msgid "LR > LR (Stereo Default)"
msgstr "Kiri-Kanan > Kiri-Kanan (Stereo Standar)"

#: data/ui/stereo_tools.glade:605
msgid "LR > MS (Stereo to Mid-Side)"
msgstr "Kiri-Kanan > Tengah (Stereo ke Sisi Tengah)"

#: data/ui/stereo_tools.glade:606
msgid "MS > LR (Mid-Side to Stereo)"
msgstr "Tengah > Kiri-Kanan (Sisi Tengah ke Stereo)"

#: data/ui/stereo_tools.glade:607
msgid "LR > LL (Mono Left Channel)"
msgstr "Kiri-Kanan > Kiri-Kiri (Kanal Kiri Mono)"

#: data/ui/stereo_tools.glade:608
msgid "LR > RR (Mono Right Channel)"
msgstr "Kiri-Kanan > Kanan-kanan (Kanal Kanan Mono)"

#: data/ui/stereo_tools.glade:609
msgid "LR > L+R (Mono Sum L+R)"
msgstr "Kiri-Kanan > Kiri+Kanan (Kiri Mono + Kanan Mono)"

#: data/ui/stereo_tools.glade:610
msgid "LR > RL (Stereo Flip Channels)"
msgstr "Kiri-Kanan > Kanan-Kiri (Pembalikan Setereo)"

#: data/ui/stereo_tools.glade:627
msgid "Stereo Matrix"
msgstr "Matriks Stereo"

#: data/ui/stereo_tools.glade:668 data/ui/stereo_tools.glade:709
msgid "Invert Phase"
msgstr "Balikkan Phase"

#: data/ui/stereo_tools.glade:806
msgid "Delay L/R"
msgstr "Penundaan Kiri/Kanan"

#: data/ui/stereo_tools.glade:839
msgid "Stereo Base"
msgstr "Basis Stereo"

#: data/ui/stereo_tools.glade:871
msgid "Stereo Phase"
msgstr "Phase Stereo"

#: data/ui/webrtc.glade:96
msgid "WebRTC"
msgstr ""

#: data/ui/webrtc.glade:256 data/ui/webrtc.glade:389 data/ui/webrtc.glade:460
#: data/ui/webrtc.glade:648
msgid "Enable"
msgstr "Hidupkan"

#: data/ui/webrtc.glade:279
msgid "Extended Filter"
msgstr "Filter Diperluas"

#: data/ui/webrtc.glade:292
msgid "High Pass Filter"
msgstr "Filter High Pass"

#: data/ui/webrtc.glade:309 data/ui/webrtc.glade:425 data/ui/webrtc.glade:698
msgid "Low"
msgstr "Rendah"

#: data/ui/webrtc.glade:310 data/ui/webrtc.glade:426 data/ui/webrtc.glade:699
msgid "Moderate"
msgstr "Sedang"

#: data/ui/webrtc.glade:311 data/ui/webrtc.glade:427 data/ui/webrtc.glade:700
msgid "High"
msgstr "Tinggi"

#: data/ui/webrtc.glade:324 data/ui/webrtc.glade:412
#, fuzzy
msgid "Suppression Level"
msgstr "Tingkat Supresi"

#: data/ui/webrtc.glade:361
msgid "Delay Agnostic"
msgstr "Penundaan Agnosti"

#: data/ui/webrtc.glade:375
msgid "Echo Canceller"
msgstr "Penghilang Gema"

#: data/ui/webrtc.glade:428
msgid "Very High"
msgstr "Sangat Tinggi"

#: data/ui/webrtc.glade:445
msgid "Noise Suppressor"
msgstr "Supresor Derau"

#: data/ui/webrtc.glade:496
msgid "Adaptive Digital"
msgstr "Digital Adaptif"

#: data/ui/webrtc.glade:497
msgid "Fixed Digital"
msgstr "Digital Tetap"

#: data/ui/webrtc.glade:514
msgid "Gain Controller"
msgstr "Pengatur Angkatan"

#: data/ui/webrtc.glade:540
msgid "Target Level"
msgstr "Target Tingkat"

#: data/ui/webrtc.glade:572
msgid "Maximum Gain"
msgstr "Angkatan Maksimal"

#: data/ui/webrtc.glade:672
msgid "Detection Likelihood"
msgstr "Lacak Keberadaan Vokal"

#: data/ui/webrtc.glade:684
msgid "Frame Size"
msgstr "Ukuran Bingkai"

#: data/ui/webrtc.glade:697
msgid "Very Low"
msgstr "Sangat Rendah"

#: data/ui/webrtc.glade:737
msgid "Voice Detector"
msgstr "Pelacak Vokal"

#: data/ui/rnnoise.glade:90
#, fuzzy
msgid "Noise Reduction"
msgstr "Pengurangan Kuatan"

#: data/ui/rnnoise.glade:242
#, fuzzy
msgid "Import Model"
msgstr "Muat Impuls"

#: data/ui/rnnoise.glade:246
#, fuzzy
msgid "Import Model File"
msgstr "Muat Berkas Impuls"

#: data/ui/rnnoise.glade:311
#, fuzzy
msgid "Active Model"
msgstr "Modus Agresif"

#: data/ui/rnnoise.glade:324
msgid "Standard RNNoise Model"
msgstr ""

<<<<<<< HEAD
#: src/app_info_ui.cpp:119
msgid "running"
msgstr ""

#: src/app_info_ui.cpp:123
msgid "suspended"
msgstr ""

#: src/app_info_ui.cpp:127
msgid "idle"
msgstr ""

#: src/app_info_ui.cpp:131
#, fuzzy
msgid "creating"
msgstr "Gating"

#: src/app_info_ui.cpp:135
msgid "error"
msgstr ""
=======
#: src/app_info_ui.cpp:120
msgid "paused"
msgstr "terjeda"

#: src/app_info_ui.cpp:122
msgid "playing"
msgstr "memutar"
>>>>>>> 8d4c8deb

#: src/application.cpp:38
msgid "Quit PulseEffects. Useful when running in service mode."
msgstr "Tutup PulseEffects. Berguna Ketika Berjalan dalam Modus Layanan."

#: src/application.cpp:40
msgid "Show available presets."
msgstr "Tampilkan Preset Tersedia."

#: src/application.cpp:43
msgid "Load a preset. Example: pulseeffects -l music"
msgstr "Muat Preset. Misalkan: pulseeffects -l music"

#: src/application.cpp:45
msgid "Reset PulseEffects."
msgstr "Atur Ulang PulseEffects"

#: src/application.cpp:48
msgid "Global bypass. 1 to enable, 2 to disable and 3 to get status"
msgstr ""

#: src/application.cpp:50
msgid "Hide the Window."
msgstr ""

#: src/application.cpp:274
#, fuzzy
msgid "Output Presets: "
msgstr "Preset Output:"

#: src/application.cpp:282
#, fuzzy
msgid "Input Presets: "
msgstr "Preset Input"

#: src/blocklist_settings_ui.cpp:191
msgid "Blocklist"
msgstr "Daftar Blokir"

#: src/calibration_ui.cpp:198
msgid "Calibration Microphone"
msgstr "Kalibrasikan Mikrofon"

#: src/convolver_ui.cpp:281
msgid "Import Impulse File"
msgstr "Muat Berkas Impuls"

<<<<<<< HEAD
#: src/convolver_ui.cpp:281 src/equalizer_ui.cpp:833
=======
#: src/convolver_ui.cpp:281 src/equalizer_ui.cpp:739
>>>>>>> 8d4c8deb
#: src/presets_menu_ui.cpp:129
msgid "Open"
msgstr "Buka"

<<<<<<< HEAD
#: src/convolver_ui.cpp:281 src/equalizer_ui.cpp:833
=======
#: src/convolver_ui.cpp:281 src/equalizer_ui.cpp:739
>>>>>>> 8d4c8deb
#: src/presets_menu_ui.cpp:129
msgid "Cancel"
msgstr "Batal"

#: src/convolver_ui.cpp:318 src/convolver_ui.cpp:319 src/convolver_ui.cpp:321
msgid "Failed"
msgstr "Gagal"

#: src/convolver_ui.cpp:323
msgid "Could Not Load The Impulse File"
msgstr "Tidak dapat Memuat Berkas Impuls"

<<<<<<< HEAD
#: src/equalizer_ui.cpp:371 src/equalizer_ui.cpp:504
msgid "infinity"
msgstr "Tak Terbatas"

#: src/equalizer_ui.cpp:832
=======
#: src/equalizer_ui.cpp:380
msgid "infinity"
msgstr "Tak Terbatas"

#: src/equalizer_ui.cpp:738
>>>>>>> 8d4c8deb
#, fuzzy
msgid "Import APO Preset File"
msgstr "Muat Preset"

<<<<<<< HEAD
#: src/equalizer_ui.cpp:837
=======
#: src/equalizer_ui.cpp:743
>>>>>>> 8d4c8deb
#, fuzzy
msgid "APO Presets"
msgstr "Preset"

#: src/general_settings_ui.cpp:149
msgid "General"
msgstr "Umum"

#: src/pipe_settings_ui.cpp:168
msgid "PipeWire"
msgstr ""

#~ msgid "Resampler"
#~ msgstr "Modus Penyampling"

#~ msgid "paused"
#~ msgstr "terjeda"

#~ msgid "playing"
#~ msgstr "memutar"

#~ msgid "Pulseaudio"
#~ msgstr "Pulseaudio"

#, fuzzy
#~ msgid "Import APO Presets"
#~ msgstr "Muat Preset"

#~ msgid "Input Gain"
#~ msgstr "Gain Input"

#, fuzzy
#~ msgid "Output Gain"
#~ msgstr "Gain Input"

#, fuzzy
#~ msgid "Gain Detection"
#~ msgstr "Pengurangan Kuatan"

#~ msgid "Scale"
#~ msgstr "Skala"

#~ msgid "Exponent"
#~ msgstr "Eksponen"<|MERGE_RESOLUTION|>--- conflicted
+++ resolved
@@ -7,11 +7,7 @@
 msgstr ""
 "Project-Id-Version: pulseeffects\n"
 "Report-Msgid-Bugs-To: \n"
-<<<<<<< HEAD
-"POT-Creation-Date: 2020-12-19 12:18-0300\n"
-=======
-"POT-Creation-Date: 2020-12-14 23:58+0100\n"
->>>>>>> 8d4c8deb
+"POT-Creation-Date: 2020-12-19 20:06-0300\n"
 "PO-Revision-Date: 2019-01-17 18:30+0700\n"
 "Last-Translator: \n"
 "Language-Team: \n"
@@ -1690,7 +1686,6 @@
 msgid "Standard RNNoise Model"
 msgstr ""
 
-<<<<<<< HEAD
 #: src/app_info_ui.cpp:119
 msgid "running"
 msgstr ""
@@ -1711,15 +1706,6 @@
 #: src/app_info_ui.cpp:135
 msgid "error"
 msgstr ""
-=======
-#: src/app_info_ui.cpp:120
-msgid "paused"
-msgstr "terjeda"
-
-#: src/app_info_ui.cpp:122
-msgid "playing"
-msgstr "memutar"
->>>>>>> 8d4c8deb
 
 #: src/application.cpp:38
 msgid "Quit PulseEffects. Useful when running in service mode."
@@ -1767,20 +1753,12 @@
 msgid "Import Impulse File"
 msgstr "Muat Berkas Impuls"
 
-<<<<<<< HEAD
-#: src/convolver_ui.cpp:281 src/equalizer_ui.cpp:833
-=======
-#: src/convolver_ui.cpp:281 src/equalizer_ui.cpp:739
->>>>>>> 8d4c8deb
+#: src/convolver_ui.cpp:281 src/equalizer_ui.cpp:742
 #: src/presets_menu_ui.cpp:129
 msgid "Open"
 msgstr "Buka"
 
-<<<<<<< HEAD
-#: src/convolver_ui.cpp:281 src/equalizer_ui.cpp:833
-=======
-#: src/convolver_ui.cpp:281 src/equalizer_ui.cpp:739
->>>>>>> 8d4c8deb
+#: src/convolver_ui.cpp:281 src/equalizer_ui.cpp:742
 #: src/presets_menu_ui.cpp:129
 msgid "Cancel"
 msgstr "Batal"
@@ -1793,28 +1771,16 @@
 msgid "Could Not Load The Impulse File"
 msgstr "Tidak dapat Memuat Berkas Impuls"
 
-<<<<<<< HEAD
-#: src/equalizer_ui.cpp:371 src/equalizer_ui.cpp:504
-msgid "infinity"
-msgstr "Tak Terbatas"
-
-#: src/equalizer_ui.cpp:832
-=======
 #: src/equalizer_ui.cpp:380
 msgid "infinity"
 msgstr "Tak Terbatas"
 
-#: src/equalizer_ui.cpp:738
->>>>>>> 8d4c8deb
+#: src/equalizer_ui.cpp:741
 #, fuzzy
 msgid "Import APO Preset File"
 msgstr "Muat Preset"
 
-<<<<<<< HEAD
-#: src/equalizer_ui.cpp:837
-=======
-#: src/equalizer_ui.cpp:743
->>>>>>> 8d4c8deb
+#: src/equalizer_ui.cpp:746
 #, fuzzy
 msgid "APO Presets"
 msgstr "Preset"
