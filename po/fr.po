--- conflicted
+++ resolved
@@ -7,15 +7,9 @@
 msgstr ""
 "Project-Id-Version: \n"
 "Report-Msgid-Bugs-To: \n"
-<<<<<<< HEAD
 "POT-Creation-Date: 2025-04-12 01:56+0000\n"
 "PO-Revision-Date: 2025-04-14 21:31+0000\n"
 "Last-Translator: Bundy01 <bundy@posteo.eu>\n"
-=======
-"POT-Creation-Date: 2025-04-14 21:23+0000\n"
-"PO-Revision-Date: 2025-04-14 14:41+0000\n"
-"Last-Translator: Loïc Guégant <loic.guegant@freesbee.fr>\n"
->>>>>>> 13657670
 "Language-Team: French <https://hosted.weblate.org/projects/easyeffects/main/"
 "fr/>\n"
 "Language: fr\n"
@@ -52,7 +46,6 @@
 msgstr "Activer"
 
 #: data/ui/app_info.ui:225
-#, fuzzy
 msgid "Excluded App List: Add/remove this application"
 msgstr "Liste des applications exclues : ajouter / supprimer cette application"
 
@@ -344,17 +337,14 @@
 msgstr "Nom de l’Application"
 
 #: data/ui/blocklist_menu.ui:42
-#, fuzzy
 msgid "Add to Excluded Applications"
 msgstr "Ajouter aux applications exclues"
 
 #: data/ui/blocklist_menu.ui:86
-#, fuzzy
 msgid "Excluded Applications List"
 msgstr "Liste des applications exclues"
 
 #: data/ui/blocklist_menu.ui:99
-#, fuzzy
 msgid "Show Excluded Applications"
 msgstr "Afficher les applications exclues"
 
@@ -933,7 +923,6 @@
 msgstr "Suppression de l'Écho Proche"
 
 #: data/ui/effects_box.ui:114
-#, fuzzy
 msgid "Excluded Apps"
 msgstr "Applications exclues"
 
@@ -2464,12 +2453,10 @@
 msgstr "Le Préréglage N'a Pas Été Chargé Correctement"
 
 #: src/presets_manager.cpp:1155
-#, fuzzy
 msgid "Wrong Format in Excluded Apps List"
 msgstr "Format incorrect dans la liste des applications exclues"
 
 #: src/presets_manager.cpp:1162
-#, fuzzy
 msgid "Generic Error While Loading Excluded Apps List"
 msgstr ""
 "Erreur générique lors du chargement de la liste des applications exclues"
@@ -2604,12 +2591,10 @@
 
 #. For translators: {} is replaced by the effect name.
 #: src/ui_helpers.cpp:93
-#, c++-format
 msgid "{} Not Available"
 msgstr "{} Indisponible"
 
 #: src/ui_helpers.cpp:97
-#, c++-format
 msgid ""
 "The software required for the {} effect, \"{}\", is not installed. Consider "
 "using the Easy Effects Flatpak package or installing the software yourself. "
@@ -2624,7 +2609,6 @@
 "être utilisé."
 
 #: src/ui_helpers.cpp:104
-#, c++-format
 msgid ""
 "The {} effect was disabled when Easy Effects was compiled. This is perhaps "
 "since the software required for this effect, \"{}\", was not available. "
@@ -2642,7 +2626,6 @@
 
 #. For translators: {} is replaced by the library used by the plugin. I.e. "Using Calf Studio".
 #: src/ui_helpers.cpp:254
-#, c++-format
 msgid "Using {}"
 msgstr "Utilise {}"
 
