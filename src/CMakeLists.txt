configure_file(config.h.in config.h @ONLY)

add_subdirectory(contents)

add_executable(easyeffects)

kde_target_enable_exceptions(easyeffects PRIVATE)

kconfig_add_kcfg_files(easyeffects GENERATE_MOC ${KCFGC_FILES})

# install(FILES ${KCFG_FILES} DESTINATION ${KDE_INSTALL_KCFGDIR})

qt_add_qml_module(easyeffects
    URI ee.type.presets
    VERSION ${PROJECT_VERSION_MAJOR}.${PROJECT_VERSION_MINOR}
    SOURCES
        presets_list_model.cpp presets_list_model.hpp
)

target_sources(easyeffects PRIVATE
    autogain.cpp
    autogain_preset.cpp
    bass_enhancer.cpp
    command_line_parser.cpp
    compressor.cpp
    crossfeed.cpp
    crystalizer.cpp
    db_manager.cpp
    effects_base.cpp
    exciter.cpp
    filter.cpp
    fir_filter_bandpass.cpp
    fir_filter_base.cpp
    fir_filter_highpass.cpp
    fir_filter_lowpass.cpp
    gate.cpp
    kconfig_base_ee.cpp
    limiter.cpp
    local_client.cpp
    local_server.cpp
    lv2_wrapper.cpp
    main.cpp
    maximizer.cpp
    output_level.cpp
    plugin_base.cpp
    plugin_preset_base.cpp
    presets_manager.cpp
    presets_list_model.cpp
    pw_manager.cpp
    pw_model_clients.cpp
    pw_model_modules.cpp
    pw_model_nodes.cpp
    spectrum.cpp
    speex.cpp
    stereo_tools.cpp
    stream_input_effects.cpp
    stream_output_effects.cpp
    tags_plugin_name.cpp
    test_signals.cpp
    util.cpp
    resources.qrc
)

target_include_directories(easyeffects PRIVATE
    ${LIBPIPEWIRE_INCLUDE_DIRS}
    ${LIBLILV_INCLUDE_DIRS}
    ${LIBEBUR128_INCLUDE_DIRS}
    ${LIBFFTW3_INCLUDE_DIRS}
    ${LIBFFTW3f_INCLUDE_DIRS}
    ${LIBSPEEXDSP_INCLUDE_DIRS}
    ${LIBNLOHMANNJSON_INCLUDE_DIRS}
    ${LIBZITACONVOLVER_INCLUDE_DIRS}
<<<<<<< HEAD
    ${LIBBS2B_INCLUDE_DIRS}
=======
    ${LIBGSL_INCLUDE_DIRS}
>>>>>>> 2b4e9963
)

target_link_libraries(easyeffects PRIVATE
    Qt${QT_MAJOR_VERSION}::Graphs
    KF${QT_MAJOR_VERSION}::ConfigCore
    KF${QT_MAJOR_VERSION}::ConfigGui
    Qt${QT_MAJOR_VERSION}::Core
    KF${QT_MAJOR_VERSION}::CoreAddons
    Qt${QT_MAJOR_VERSION}::Gui
    KF${QT_MAJOR_VERSION}::I18n
    KF${QT_MAJOR_VERSION}::IconThemes
    Qt${QT_MAJOR_VERSION}::Network
    Qt${QT_MAJOR_VERSION}::Qml
    Qt${QT_MAJOR_VERSION}::Quick
    Qt${QT_MAJOR_VERSION}::QuickControls2
    Qt${QT_MAJOR_VERSION}::Widgets
    ${LIBPIPEWIRE_LIBRARIES}
    ${LIBLILV_LIBRARIES}
    ${LIBEBUR128_LIBRARIES}
    ${LIBFFTW3_LIBRARIES}
    ${LIBFFTW3f_LIBRARIES}
    ${LIBSPEEXDSP_LIBRARIES}
    ${LIBNLOHMANNJSON_LIBRARIES}
    ${LIBGSL_LIBRARIES}
    ${LIBZITACONVOLVER}
    ${LIBBS2B}
)

if(ENABLE_LIBPORTAL)
    MESSAGE(STATUS "Enabling libportal")
    target_compile_definitions(easyeffects PRIVATE ENABLE_LIBPORTAL=1)
endif(ENABLE_LIBPORTAL)

if(ENABLE_MOLD)
    MESSAGE(STATUS "Enabling mold")
    target_compile_definitions(easyeffects PRIVATE ENABLE_MOLD=1)
endif(ENABLE_MOLD)

if(ENABLE_RNNOISE)
    MESSAGE(STATUS "Enabling rnnoise")
    target_compile_definitions(easyeffects PRIVATE ENABLE_RNNOISE=1)
endif(ENABLE_RNNOISE)

if(ENABLE_DEVEL)
    MESSAGE(STATUS "Enabling devel")
    target_compile_definitions(easyeffects PRIVATE ENABLE_DEVEL=1)
endif(ENABLE_DEVEL)

if(ENABLE_LIBCPP_WORKAROUNDS)
    MESSAGE(STATUS "Enabling workarounds for lib++ systems")
    target_compile_definitions(easyeffects PRIVATE ENABLE_LIBCPP_WORKAROUNDS=1)
endif(ENABLE_LIBCPP_WORKAROUNDS)

install(TARGETS easyeffects ${KDE_INSTALL_TARGETS_DEFAULT_ARGS})<|MERGE_RESOLUTION|>--- conflicted
+++ resolved
@@ -70,11 +70,8 @@
     ${LIBSPEEXDSP_INCLUDE_DIRS}
     ${LIBNLOHMANNJSON_INCLUDE_DIRS}
     ${LIBZITACONVOLVER_INCLUDE_DIRS}
-<<<<<<< HEAD
     ${LIBBS2B_INCLUDE_DIRS}
-=======
     ${LIBGSL_INCLUDE_DIRS}
->>>>>>> 2b4e9963
 )
 
 target_link_libraries(easyeffects PRIVATE
