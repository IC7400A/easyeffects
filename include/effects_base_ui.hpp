--- conflicted
+++ resolved
@@ -42,7 +42,7 @@
  public:
   EffectsBaseUi(const Glib::RefPtr<Gtk::Builder>& builder,
                 Glib::RefPtr<Gio::Settings> refSettings,
-                PipeManager* pulse_manager);
+                PipeManager* pipe_manager);
   EffectsBaseUi(const EffectsBaseUi&) = delete;
   auto operator=(const EffectsBaseUi&) -> EffectsBaseUi& = delete;
   EffectsBaseUi(const EffectsBaseUi&&) = delete;
@@ -170,11 +170,7 @@
   auto on_listbox_sort(Gtk::ListBoxRow* row1, Gtk::ListBoxRow* row2) -> int;
 
   template <typename T>
-<<<<<<< HEAD
-  auto level_to_str_showpos(const T& value, const int& places) -> std::string {
-=======
   auto level_to_localized_string_showpos(const T& value, const int& places) -> std::string {
->>>>>>> 8d4c8deb
     std::ostringstream msg;
 
     msg.imbue(global_locale);
